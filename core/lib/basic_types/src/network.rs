//! The network where the ZKsync resides.
//!

// Built-in uses
use std::{fmt, str::FromStr};

// External uses
use serde::{Deserialize, Serialize};

// Workspace uses
use crate::SLChainId;

// Local uses

/// Network to be used for a ZKsync client.
#[derive(Debug, Serialize, Deserialize, Clone, Copy, PartialEq, Eq)]
#[serde(rename_all = "camelCase")]
pub enum Network {
    /// Ethereum Mainnet.
    Mainnet,
    /// Ethereum Rinkeby testnet.
    Rinkeby,
    /// Ethereum Ropsten testnet.
    Ropsten,
    /// Ethereum Görli testnet.
    Goerli,
    /// Ethereum Sepolia testnet.
    Sepolia,
    /// Self-hosted Ethereum network.
    Localhost,
<<<<<<< HEAD
    /// Default L2 development network. Note, that unlike other networks, it
    /// is actually an Era-based L2, not an L1.
=======
    /// Self-hosted L2 network.
>>>>>>> b45aa916
    LocalhostL2,
    /// Unknown network type.
    Unknown,
    /// Test network for testkit purposes
    Test,
}

impl FromStr for Network {
    type Err = String;

    fn from_str(string: &str) -> Result<Self, Self::Err> {
        Ok(match string {
            "mainnet" => Self::Mainnet,
            "rinkeby" => Self::Rinkeby,
            "ropsten" => Self::Ropsten,
            "goerli" => Self::Goerli,
            "localhost" => Self::Localhost,
            "localhostL2" => Self::LocalhostL2,
            "sepolia" => Self::Sepolia,
            "test" => Self::Test,
            another => return Err(another.to_owned()),
        })
    }
}

impl fmt::Display for Network {
    fn fmt(&self, f: &mut fmt::Formatter<'_>) -> fmt::Result {
        match self {
            Self::Mainnet => write!(f, "mainnet"),
            Self::Rinkeby => write!(f, "rinkeby"),
            Self::Ropsten => write!(f, "ropsten"),
            Self::Goerli => write!(f, "goerli"),
            Self::Localhost => write!(f, "localhost"),
<<<<<<< HEAD
            Self::LocalhostL2 => write!(f, "LocalhostL2"),
=======
            Self::LocalhostL2 => write!(f, "localhostL2"),
>>>>>>> b45aa916
            Self::Sepolia => write!(f, "sepolia"),
            Self::Unknown => write!(f, "unknown"),
            Self::Test => write!(f, "test"),
        }
    }
}

impl Network {
    /// Returns the network chain ID on the Ethereum side.
    pub fn from_chain_id(chain_id: SLChainId) -> Self {
        match *chain_id {
            1 => Self::Mainnet,
            3 => Self::Ropsten,
            4 => Self::Rinkeby,
            5 => Self::Goerli,
            9 => Self::Localhost,
            270 => Self::LocalhostL2,
            11155111 => Self::Sepolia,
            270 => Self::LocalhostL2,
            _ => Self::Unknown,
        }
    }

    /// Returns the network chain ID on the Ethereum side.
    pub fn chain_id(self) -> SLChainId {
        match self {
<<<<<<< HEAD
            Self::Mainnet => L1ChainId(1),
            Self::Ropsten => L1ChainId(3),
            Self::Rinkeby => L1ChainId(4),
            Self::Goerli => L1ChainId(5),
            Self::Localhost => L1ChainId(9),
            Self::LocalhostL2 => L1ChainId(270),
            Self::Sepolia => L1ChainId(11155111),
=======
            Self::Mainnet => SLChainId(1),
            Self::Ropsten => SLChainId(3),
            Self::Rinkeby => SLChainId(4),
            Self::Goerli => SLChainId(5),
            Self::Localhost => SLChainId(9),
            Self::Sepolia => SLChainId(11155111),
            Self::LocalhostL2 => SLChainId(270),
>>>>>>> b45aa916
            Self::Unknown => panic!("Unknown chain ID"),
            Self::Test => panic!("Test chain ID"),
        }
    }
}<|MERGE_RESOLUTION|>--- conflicted
+++ resolved
@@ -28,12 +28,7 @@
     Sepolia,
     /// Self-hosted Ethereum network.
     Localhost,
-<<<<<<< HEAD
-    /// Default L2 development network. Note, that unlike other networks, it
-    /// is actually an Era-based L2, not an L1.
-=======
     /// Self-hosted L2 network.
->>>>>>> b45aa916
     LocalhostL2,
     /// Unknown network type.
     Unknown,
@@ -67,11 +62,7 @@
             Self::Ropsten => write!(f, "ropsten"),
             Self::Goerli => write!(f, "goerli"),
             Self::Localhost => write!(f, "localhost"),
-<<<<<<< HEAD
-            Self::LocalhostL2 => write!(f, "LocalhostL2"),
-=======
             Self::LocalhostL2 => write!(f, "localhostL2"),
->>>>>>> b45aa916
             Self::Sepolia => write!(f, "sepolia"),
             Self::Unknown => write!(f, "unknown"),
             Self::Test => write!(f, "test"),
@@ -98,15 +89,6 @@
     /// Returns the network chain ID on the Ethereum side.
     pub fn chain_id(self) -> SLChainId {
         match self {
-<<<<<<< HEAD
-            Self::Mainnet => L1ChainId(1),
-            Self::Ropsten => L1ChainId(3),
-            Self::Rinkeby => L1ChainId(4),
-            Self::Goerli => L1ChainId(5),
-            Self::Localhost => L1ChainId(9),
-            Self::LocalhostL2 => L1ChainId(270),
-            Self::Sepolia => L1ChainId(11155111),
-=======
             Self::Mainnet => SLChainId(1),
             Self::Ropsten => SLChainId(3),
             Self::Rinkeby => SLChainId(4),
@@ -114,7 +96,6 @@
             Self::Localhost => SLChainId(9),
             Self::Sepolia => SLChainId(11155111),
             Self::LocalhostL2 => SLChainId(270),
->>>>>>> b45aa916
             Self::Unknown => panic!("Unknown chain ID"),
             Self::Test => panic!("Test chain ID"),
         }
