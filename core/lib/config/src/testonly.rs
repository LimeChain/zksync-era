use std::num::NonZeroUsize;

use rand::{distributions::Distribution, Rng};
use zksync_basic_types::{
    basic_fri_types::CircuitIdRoundTuple,
    commitment::L1BatchCommitmentMode,
    network::Network,
    protocol_version::{ProtocolSemanticVersion, ProtocolVersionId, VersionPatch},
    L1BatchNumber, L1ChainId, L2ChainId,
};
use zksync_consensus_utils::EncodeDist;
use zksync_crypto_primitives::K256PrivateKey;

use crate::configs::{self, eth_sender::PubdataSendingMode};

trait Sample {
    fn sample(rng: &mut (impl Rng + ?Sized)) -> Self;
}

impl Sample for Network {
    fn sample(rng: &mut (impl Rng + ?Sized)) -> Network {
        type T = Network;
        match rng.gen_range(0..8) {
            0 => T::Mainnet,
            1 => T::Rinkeby,
            2 => T::Ropsten,
            3 => T::Goerli,
            4 => T::Sepolia,
            5 => T::Localhost,
            6 => T::Unknown,
            _ => T::Test,
        }
    }
}

impl Distribution<configs::chain::FeeModelVersion> for EncodeDist {
    fn sample<R: Rng + ?Sized>(&self, rng: &mut R) -> configs::chain::FeeModelVersion {
        type T = configs::chain::FeeModelVersion;
        match rng.gen_range(0..2) {
            0 => T::V1,
            _ => T::V2,
        }
    }
}

impl Distribution<configs::ApiConfig> for EncodeDist {
    fn sample<R: Rng + ?Sized>(&self, rng: &mut R) -> configs::ApiConfig {
        configs::ApiConfig {
            web3_json_rpc: self.sample(rng),
            prometheus: self.sample(rng),
            healthcheck: self.sample(rng),
            merkle_tree: self.sample(rng),
        }
    }
}

impl Distribution<configs::api::Web3JsonRpcConfig> for EncodeDist {
    fn sample<R: Rng + ?Sized>(&self, rng: &mut R) -> configs::api::Web3JsonRpcConfig {
        configs::api::Web3JsonRpcConfig {
            http_port: self.sample(rng),
            http_url: self.sample(rng),
            ws_port: self.sample(rng),
            ws_url: self.sample(rng),
            req_entities_limit: self.sample(rng),
            filters_disabled: self.sample(rng),
            filters_limit: self.sample(rng),
            subscriptions_limit: self.sample(rng),
            pubsub_polling_interval: self.sample(rng),
            max_nonce_ahead: self.sample(rng),
            gas_price_scale_factor: self.sample(rng),
            request_timeout: self.sample_opt(|| self.sample(rng)),
            account_pks: self.sample_opt(|| self.sample_range(rng).map(|_| rng.gen()).collect()),
            estimate_gas_scale_factor: self.sample(rng),
            estimate_gas_acceptable_overestimation: self.sample(rng),
            max_tx_size: self.sample(rng),
            vm_execution_cache_misses_limit: self.sample(rng),
            vm_concurrency_limit: self.sample(rng),
            factory_deps_cache_size_mb: self.sample(rng),
            initial_writes_cache_size_mb: self.sample(rng),
            latest_values_cache_size_mb: self.sample(rng),
            fee_history_limit: self.sample(rng),
            max_batch_request_size: self.sample(rng),
            max_response_body_size_mb: self.sample(rng),
            max_response_body_size_overrides_mb: [
                (
                    "eth_call",
                    NonZeroUsize::new(self.sample(rng)).unwrap_or(NonZeroUsize::MAX),
                ),
                (
                    "zks_getProof",
                    NonZeroUsize::new(self.sample(rng)).unwrap_or(NonZeroUsize::MAX),
                ),
            ]
            .into_iter()
            .collect(),
            websocket_requests_per_minute_limit: self.sample(rng),
            tree_api_url: self.sample(rng),
            mempool_cache_update_interval: self.sample(rng),
            mempool_cache_size: self.sample(rng),
            whitelisted_tokens_for_aa: self.sample_range(rng).map(|_| rng.gen()).collect(),
            api_namespaces: self
                .sample_opt(|| self.sample_range(rng).map(|_| self.sample(rng)).collect()),
            extended_api_tracing: self.sample(rng),
        }
    }
}

impl Distribution<configs::api::HealthCheckConfig> for EncodeDist {
    fn sample<R: Rng + ?Sized>(&self, rng: &mut R) -> configs::api::HealthCheckConfig {
        configs::api::HealthCheckConfig {
            port: self.sample(rng),
            slow_time_limit_ms: self.sample(rng),
            hard_time_limit_ms: self.sample(rng),
        }
    }
}

impl Distribution<configs::api::ContractVerificationApiConfig> for EncodeDist {
    fn sample<R: Rng + ?Sized>(&self, rng: &mut R) -> configs::api::ContractVerificationApiConfig {
        configs::api::ContractVerificationApiConfig {
            port: self.sample(rng),
            url: self.sample(rng),
        }
    }
}

impl Distribution<configs::api::MerkleTreeApiConfig> for EncodeDist {
    fn sample<R: Rng + ?Sized>(&self, rng: &mut R) -> configs::api::MerkleTreeApiConfig {
        configs::api::MerkleTreeApiConfig {
            port: self.sample(rng),
        }
    }
}

impl Distribution<configs::PrometheusConfig> for EncodeDist {
    fn sample<R: Rng + ?Sized>(&self, rng: &mut R) -> configs::PrometheusConfig {
        configs::PrometheusConfig {
            listener_port: self.sample(rng),
            pushgateway_url: self.sample(rng),
            push_interval_ms: self.sample(rng),
        }
    }
}

impl Distribution<configs::chain::NetworkConfig> for EncodeDist {
    fn sample<R: Rng + ?Sized>(&self, rng: &mut R) -> configs::chain::NetworkConfig {
        configs::chain::NetworkConfig {
            network: Sample::sample(rng),
            zksync_network: self.sample(rng),
            zksync_network_id: L2ChainId::max(),
        }
    }
}

impl Distribution<configs::chain::StateKeeperConfig> for EncodeDist {
    #[allow(deprecated)]
    fn sample<R: Rng + ?Sized>(&self, rng: &mut R) -> configs::chain::StateKeeperConfig {
        configs::chain::StateKeeperConfig {
            transaction_slots: self.sample(rng),
            block_commit_deadline_ms: self.sample(rng),
            l2_block_commit_deadline_ms: self.sample(rng),
            l2_block_seal_queue_capacity: self.sample(rng),
            l2_block_max_payload_size: self.sample(rng),
            max_single_tx_gas: self.sample(rng),
            max_allowed_l2_tx_gas_limit: self.sample(rng),
            reject_tx_at_geometry_percentage: self.sample(rng),
            reject_tx_at_eth_params_percentage: self.sample(rng),
            reject_tx_at_gas_percentage: self.sample(rng),
            close_block_at_geometry_percentage: self.sample(rng),
            close_block_at_eth_params_percentage: self.sample(rng),
            close_block_at_gas_percentage: self.sample(rng),
            minimal_l2_gas_price: self.sample(rng),
            compute_overhead_part: self.sample(rng),
            pubdata_overhead_part: self.sample(rng),
            batch_overhead_l1_gas: self.sample(rng),
            max_gas_per_batch: self.sample(rng),
            max_pubdata_per_batch: self.sample(rng),
            fee_model_version: self.sample(rng),
            validation_computational_gas_limit: self.sample(rng),
            save_call_traces: self.sample(rng),
            max_circuits_per_batch: self.sample(rng),
            protective_reads_persistence_enabled: self.sample(rng),
            // These values are not involved into files serialization skip them
            fee_account_addr: None,
            bootloader_hash: None,
            default_aa_hash: None,
            l1_batch_commit_data_generator_mode: Default::default(),
        }
    }
}

impl Distribution<configs::chain::OperationsManagerConfig> for EncodeDist {
    fn sample<R: Rng + ?Sized>(&self, rng: &mut R) -> configs::chain::OperationsManagerConfig {
        configs::chain::OperationsManagerConfig {
            delay_interval: self.sample(rng),
        }
    }
}

impl Distribution<configs::chain::CircuitBreakerConfig> for EncodeDist {
    fn sample<R: Rng + ?Sized>(&self, rng: &mut R) -> configs::chain::CircuitBreakerConfig {
        configs::chain::CircuitBreakerConfig {
            sync_interval_ms: self.sample(rng),
            http_req_max_retry_number: self.sample(rng),
            http_req_retry_interval_sec: self.sample(rng),
            replication_lag_limit_sec: self.sample(rng),
        }
    }
}

impl Distribution<configs::chain::MempoolConfig> for EncodeDist {
    fn sample<R: Rng + ?Sized>(&self, rng: &mut R) -> configs::chain::MempoolConfig {
        configs::chain::MempoolConfig {
            sync_interval_ms: self.sample(rng),
            sync_batch_size: self.sample(rng),
            capacity: self.sample(rng),
            stuck_tx_timeout: self.sample(rng),
            remove_stuck_txs: self.sample(rng),
            delay_interval: self.sample(rng),
        }
    }
}

impl Distribution<configs::ContractVerifierConfig> for EncodeDist {
    fn sample<R: Rng + ?Sized>(&self, rng: &mut R) -> configs::ContractVerifierConfig {
        configs::ContractVerifierConfig {
            compilation_timeout: self.sample(rng),
            polling_interval: self.sample(rng),
            prometheus_port: self.sample(rng),
            threads_per_server: self.sample(rng),
            port: self.sample(rng),
            url: self.sample(rng),
        }
    }
}

impl Distribution<configs::ContractsConfig> for EncodeDist {
    fn sample<R: Rng + ?Sized>(&self, rng: &mut R) -> configs::ContractsConfig {
        configs::ContractsConfig {
<<<<<<< HEAD
            governance_addr: g.gen(),
            verifier_addr: g.gen(),
            default_upgrade_addr: g.gen(),
            diamond_proxy_addr: g.gen(),
            validator_timelock_addr: g.gen(),
            l1_erc20_bridge_proxy_addr: g.gen(),
            l2_erc20_bridge_addr: g.gen(),
            l1_shared_bridge_proxy_addr: g.gen(),
            l2_shared_bridge_addr: g.gen(),
            l1_weth_bridge_proxy_addr: g.gen(),
            l2_weth_bridge_addr: g.gen(),
            l2_testnet_paymaster_addr: g.gen(),
            l1_multicall3_addr: g.gen(),
            base_token_addr: g.gen(),
            ecosystem_contracts: self.sample(g),
            user_facing_bridgehub_proxy_addr: g.gen(),
            user_facing_diamond_proxy_addr: g.gen(),
            l2_native_token_vault_proxy_addr: g.gen(),
=======
            governance_addr: rng.gen(),
            verifier_addr: rng.gen(),
            default_upgrade_addr: rng.gen(),
            diamond_proxy_addr: rng.gen(),
            validator_timelock_addr: rng.gen(),
            l1_erc20_bridge_proxy_addr: rng.gen(),
            l2_erc20_bridge_addr: rng.gen(),
            l1_shared_bridge_proxy_addr: rng.gen(),
            l2_shared_bridge_addr: rng.gen(),
            l1_weth_bridge_proxy_addr: rng.gen(),
            l2_weth_bridge_addr: rng.gen(),
            l2_testnet_paymaster_addr: rng.gen(),
            l1_multicall3_addr: rng.gen(),
            base_token_addr: rng.gen(),
            chain_admin_addr: rng.gen(),
            ecosystem_contracts: self.sample(rng),
>>>>>>> 2fa2249d
        }
    }
}

impl Distribution<configs::database::MerkleTreeMode> for EncodeDist {
    fn sample<R: Rng + ?Sized>(&self, rng: &mut R) -> configs::database::MerkleTreeMode {
        type T = configs::database::MerkleTreeMode;
        match rng.gen_range(0..2) {
            0 => T::Full,
            _ => T::Lightweight,
        }
    }
}

impl Distribution<configs::database::MerkleTreeConfig> for EncodeDist {
    fn sample<R: Rng + ?Sized>(&self, rng: &mut R) -> configs::database::MerkleTreeConfig {
        configs::database::MerkleTreeConfig {
            path: self.sample(rng),
            mode: self.sample(rng),
            multi_get_chunk_size: self.sample(rng),
            block_cache_size_mb: self.sample(rng),
            memtable_capacity_mb: self.sample(rng),
            stalled_writes_timeout_sec: self.sample(rng),
            max_l1_batches_per_iter: self.sample(rng),
        }
    }
}

impl Distribution<configs::ExperimentalDBConfig> for EncodeDist {
    fn sample<R: Rng + ?Sized>(&self, rng: &mut R) -> configs::ExperimentalDBConfig {
        configs::ExperimentalDBConfig {
            state_keeper_db_block_cache_capacity_mb: self.sample(rng),
            state_keeper_db_max_open_files: self.sample(rng),
            protective_reads_persistence_enabled: self.sample(rng),
            processing_delay_ms: self.sample(rng),
            include_indices_and_filters_in_block_cache: self.sample(rng),
        }
    }
}

impl Distribution<configs::database::DBConfig> for EncodeDist {
    fn sample<R: Rng + ?Sized>(&self, rng: &mut R) -> configs::database::DBConfig {
        configs::database::DBConfig {
            state_keeper_db_path: self.sample(rng),
            merkle_tree: self.sample(rng),
            experimental: self.sample(rng),
        }
    }
}

impl Distribution<configs::database::PostgresConfig> for EncodeDist {
    fn sample<R: Rng + ?Sized>(&self, rng: &mut R) -> configs::database::PostgresConfig {
        configs::database::PostgresConfig {
            max_connections: self.sample(rng),
            max_connections_master: self.sample(rng),
            acquire_timeout_sec: self.sample(rng),
            statement_timeout_sec: self.sample(rng),
            long_connection_threshold_ms: self.sample(rng),
            slow_query_threshold_ms: self.sample(rng),
            test_server_url: self.sample(rng),
            test_prover_url: self.sample(rng),
        }
    }
}

impl Distribution<configs::EthConfig> for EncodeDist {
    fn sample<R: Rng + ?Sized>(&self, rng: &mut R) -> configs::EthConfig {
        configs::EthConfig {
            sender: self.sample(rng),
            gas_adjuster: self.sample(rng),
            watcher: self.sample(rng),
        }
    }
}

impl Distribution<configs::eth_sender::ProofSendingMode> for EncodeDist {
    fn sample<R: Rng + ?Sized>(&self, rng: &mut R) -> configs::eth_sender::ProofSendingMode {
        type T = configs::eth_sender::ProofSendingMode;
        match rng.gen_range(0..3) {
            0 => T::OnlyRealProofs,
            1 => T::OnlySampledProofs,
            _ => T::SkipEveryProof,
        }
    }
}

impl Distribution<configs::eth_sender::ProofLoadingMode> for EncodeDist {
    fn sample<R: Rng + ?Sized>(&self, rng: &mut R) -> configs::eth_sender::ProofLoadingMode {
        type T = configs::eth_sender::ProofLoadingMode;
        match rng.gen_range(0..2) {
            0 => T::OldProofFromDb,
            _ => T::FriProofFromGcs,
        }
    }
}

impl Distribution<configs::eth_sender::PubdataSendingMode> for EncodeDist {
    fn sample<R: Rng + ?Sized>(&self, rng: &mut R) -> configs::eth_sender::PubdataSendingMode {
        type T = configs::eth_sender::PubdataSendingMode;
        match rng.gen_range(0..3) {
            0 => T::Calldata,
            1 => T::Blobs,
            _ => T::Custom,
        }
    }
}

impl Distribution<configs::eth_sender::SenderConfig> for EncodeDist {
    fn sample<R: Rng + ?Sized>(&self, rng: &mut R) -> configs::eth_sender::SenderConfig {
        configs::eth_sender::SenderConfig {
            aggregated_proof_sizes: self.sample_collect(rng),
            wait_confirmations: self.sample(rng),
            tx_poll_period: self.sample(rng),
            aggregate_tx_poll_period: self.sample(rng),
            max_txs_in_flight: self.sample(rng),
            proof_sending_mode: self.sample(rng),
            max_aggregated_tx_gas: self.sample(rng),
            max_eth_tx_data_size: self.sample(rng),
            max_aggregated_blocks_to_commit: self.sample(rng),
            max_aggregated_blocks_to_execute: self.sample(rng),
            aggregated_block_commit_deadline: self.sample(rng),
            aggregated_block_prove_deadline: self.sample(rng),
            aggregated_block_execute_deadline: self.sample(rng),
            timestamp_criteria_max_allowed_lag: self.sample(rng),
            l1_batch_min_age_before_execute_seconds: self.sample(rng),
            max_acceptable_priority_fee_in_gwei: self.sample(rng),
            pubdata_sending_mode: PubdataSendingMode::Calldata,
            ignore_db_nonce: None,
            priority_tree_start_index: self.sample(rng),
        }
    }
}

impl Distribution<configs::eth_sender::GasAdjusterConfig> for EncodeDist {
    fn sample<R: Rng + ?Sized>(&self, rng: &mut R) -> configs::eth_sender::GasAdjusterConfig {
        configs::eth_sender::GasAdjusterConfig {
            default_priority_fee_per_gas: self.sample(rng),
            max_base_fee_samples: self.sample(rng),
            pricing_formula_parameter_a: self.sample(rng),
            pricing_formula_parameter_b: self.sample(rng),
            internal_l1_pricing_multiplier: self.sample(rng),
            internal_enforced_l1_gas_price: self.sample(rng),
            internal_enforced_pubdata_price: self.sample(rng),
            poll_period: self.sample(rng),
            max_l1_gas_price: self.sample(rng),
            num_samples_for_blob_base_fee_estimate: self.sample(rng),
            internal_pubdata_pricing_multiplier: self.sample(rng),
            max_blob_base_fee: self.sample(rng),
        }
    }
}

impl Distribution<configs::EthWatchConfig> for EncodeDist {
    fn sample<R: Rng + ?Sized>(&self, rng: &mut R) -> configs::EthWatchConfig {
        configs::EthWatchConfig {
            confirmations_for_eth_event: self.sample(rng),
            eth_node_poll_interval: self.sample(rng),
        }
    }
}

impl Distribution<configs::FriProofCompressorConfig> for EncodeDist {
    fn sample<R: Rng + ?Sized>(&self, rng: &mut R) -> configs::FriProofCompressorConfig {
        configs::FriProofCompressorConfig {
            compression_mode: self.sample(rng),
            prometheus_listener_port: self.sample(rng),
            prometheus_pushgateway_url: self.sample(rng),
            prometheus_push_interval_ms: self.sample(rng),
            generation_timeout_in_secs: self.sample(rng),
            max_attempts: self.sample(rng),
            universal_setup_path: self.sample(rng),
            universal_setup_download_url: self.sample(rng),
            verify_wrapper_proof: self.sample(rng),
        }
    }
}

impl Distribution<configs::fri_prover::SetupLoadMode> for EncodeDist {
    fn sample<R: Rng + ?Sized>(&self, rng: &mut R) -> configs::fri_prover::SetupLoadMode {
        type T = configs::fri_prover::SetupLoadMode;
        match rng.gen_range(0..2) {
            0 => T::FromDisk,
            _ => T::FromMemory,
        }
    }
}

impl Distribution<configs::fri_prover::CloudType> for EncodeDist {
    fn sample<R: Rng + ?Sized>(&self, rng: &mut R) -> configs::fri_prover::CloudType {
        type T = configs::fri_prover::CloudType;
        match rng.gen_range(0..1) {
            0 => T::GCP,
            _ => T::Local,
        }
    }
}

impl Distribution<configs::FriProverConfig> for EncodeDist {
    fn sample<R: Rng + ?Sized>(&self, rng: &mut R) -> configs::FriProverConfig {
        configs::FriProverConfig {
            setup_data_path: self.sample(rng),
            prometheus_port: self.sample(rng),
            max_attempts: self.sample(rng),
            generation_timeout_in_secs: self.sample(rng),
            setup_load_mode: self.sample(rng),
            specialized_group_id: self.sample(rng),
            queue_capacity: self.sample(rng),
            witness_vector_receiver_port: self.sample(rng),
            zone_read_url: self.sample(rng),
            shall_save_to_public_bucket: self.sample(rng),
            availability_check_interval_in_secs: self.sample(rng),
            prover_object_store: self.sample(rng),
            public_object_store: self.sample(rng),
            cloud_type: self.sample(rng),
        }
    }
}

impl Distribution<configs::FriProverGatewayConfig> for EncodeDist {
    fn sample<R: Rng + ?Sized>(&self, rng: &mut R) -> configs::FriProverGatewayConfig {
        configs::FriProverGatewayConfig {
            api_url: self.sample(rng),
            api_poll_duration_secs: self.sample(rng),
            prometheus_listener_port: self.sample(rng),
            prometheus_pushgateway_url: self.sample(rng),
            prometheus_push_interval_ms: self.sample(rng),
        }
    }
}

impl Sample for CircuitIdRoundTuple {
    fn sample(rng: &mut (impl Rng + ?Sized)) -> CircuitIdRoundTuple {
        CircuitIdRoundTuple {
            circuit_id: rng.gen(),
            aggregation_round: rng.gen(),
        }
    }
}

impl Distribution<configs::fri_prover_group::FriProverGroupConfig> for EncodeDist {
    fn sample<R: Rng + ?Sized>(
        &self,
        rng: &mut R,
    ) -> configs::fri_prover_group::FriProverGroupConfig {
        configs::fri_prover_group::FriProverGroupConfig {
            group_0: self
                .sample_range(rng)
                .map(|_| Sample::sample(rng))
                .collect(),
            group_1: self
                .sample_range(rng)
                .map(|_| Sample::sample(rng))
                .collect(),
            group_2: self
                .sample_range(rng)
                .map(|_| Sample::sample(rng))
                .collect(),
            group_3: self
                .sample_range(rng)
                .map(|_| Sample::sample(rng))
                .collect(),
            group_4: self
                .sample_range(rng)
                .map(|_| Sample::sample(rng))
                .collect(),
            group_5: self
                .sample_range(rng)
                .map(|_| Sample::sample(rng))
                .collect(),
            group_6: self
                .sample_range(rng)
                .map(|_| Sample::sample(rng))
                .collect(),
            group_7: self
                .sample_range(rng)
                .map(|_| Sample::sample(rng))
                .collect(),
            group_8: self
                .sample_range(rng)
                .map(|_| Sample::sample(rng))
                .collect(),
            group_9: self
                .sample_range(rng)
                .map(|_| Sample::sample(rng))
                .collect(),
            group_10: self
                .sample_range(rng)
                .map(|_| Sample::sample(rng))
                .collect(),
            group_11: self
                .sample_range(rng)
                .map(|_| Sample::sample(rng))
                .collect(),
            group_12: self
                .sample_range(rng)
                .map(|_| Sample::sample(rng))
                .collect(),
            group_13: self
                .sample_range(rng)
                .map(|_| Sample::sample(rng))
                .collect(),
            group_14: self
                .sample_range(rng)
                .map(|_| Sample::sample(rng))
                .collect(),
        }
    }
}

impl Distribution<configs::FriWitnessGeneratorConfig> for EncodeDist {
    fn sample<R: Rng + ?Sized>(&self, rng: &mut R) -> configs::FriWitnessGeneratorConfig {
        configs::FriWitnessGeneratorConfig {
            generation_timeout_in_secs: self.sample(rng),
            basic_generation_timeout_in_secs: self.sample(rng),
            leaf_generation_timeout_in_secs: self.sample(rng),
            node_generation_timeout_in_secs: self.sample(rng),
            recursion_tip_generation_timeout_in_secs: self.sample(rng),
            scheduler_generation_timeout_in_secs: self.sample(rng),
            max_attempts: self.sample(rng),
            last_l1_batch_to_process: self.sample(rng),
            shall_save_to_public_bucket: self.sample(rng),
            prometheus_listener_port: self.sample(rng),
        }
    }
}

impl Distribution<configs::FriWitnessVectorGeneratorConfig> for EncodeDist {
    fn sample<R: Rng + ?Sized>(&self, rng: &mut R) -> configs::FriWitnessVectorGeneratorConfig {
        configs::FriWitnessVectorGeneratorConfig {
            max_prover_reservation_duration_in_secs: self.sample(rng),
            prover_instance_wait_timeout_in_secs: self.sample(rng),
            prover_instance_poll_time_in_milli_secs: self.sample(rng),
            prometheus_listener_port: self.sample(rng),
            prometheus_pushgateway_url: self.sample(rng),
            prometheus_push_interval_ms: self.sample(rng),
            specialized_group_id: self.sample(rng),
        }
    }
}

impl Distribution<configs::house_keeper::HouseKeeperConfig> for EncodeDist {
    fn sample<R: Rng + ?Sized>(&self, rng: &mut R) -> configs::house_keeper::HouseKeeperConfig {
        configs::house_keeper::HouseKeeperConfig {
            l1_batch_metrics_reporting_interval_ms: self.sample(rng),
            gpu_prover_queue_reporting_interval_ms: self.sample(rng),
            prover_job_retrying_interval_ms: self.sample(rng),
            prover_stats_reporting_interval_ms: self.sample(rng),
            witness_job_moving_interval_ms: self.sample(rng),
            witness_generator_stats_reporting_interval_ms: self.sample(rng),
            prover_db_pool_size: self.sample(rng),
            witness_generator_job_retrying_interval_ms: self.sample(rng),
            proof_compressor_job_retrying_interval_ms: self.sample(rng),
            proof_compressor_stats_reporting_interval_ms: self.sample(rng),
            prover_job_archiver_archiving_interval_ms: self.sample(rng),
            prover_job_archiver_archive_after_secs: self.sample(rng),
            fri_gpu_prover_archiver_archiving_interval_ms: self.sample(rng),
            fri_gpu_prover_archiver_archive_after_secs: self.sample(rng),
        }
    }
}

impl Distribution<configs::object_store::ObjectStoreMode> for EncodeDist {
    fn sample<R: Rng + ?Sized>(&self, rng: &mut R) -> configs::object_store::ObjectStoreMode {
        type T = configs::object_store::ObjectStoreMode;
        match rng.gen_range(0..4) {
            0 => T::GCS {
                bucket_base_url: self.sample(rng),
            },
            1 => T::GCSWithCredentialFile {
                bucket_base_url: self.sample(rng),
                gcs_credential_file_path: self.sample(rng),
            },
            2 => T::FileBacked {
                file_backed_base_path: self.sample(rng),
            },
            _ => T::GCSAnonymousReadOnly {
                bucket_base_url: self.sample(rng),
            },
        }
    }
}

impl Distribution<configs::ObjectStoreConfig> for EncodeDist {
    fn sample<R: Rng + ?Sized>(&self, rng: &mut R) -> configs::ObjectStoreConfig {
        configs::ObjectStoreConfig {
            mode: self.sample(rng),
            max_retries: self.sample(rng),
            local_mirror_path: self.sample(rng),
        }
    }
}

impl Distribution<configs::ProofDataHandlerConfig> for EncodeDist {
    fn sample<R: Rng + ?Sized>(&self, rng: &mut R) -> configs::ProofDataHandlerConfig {
        configs::ProofDataHandlerConfig {
            http_port: self.sample(rng),
            proof_generation_timeout_in_secs: self.sample(rng),
            tee_support: self.sample(rng),
        }
    }
}

impl Distribution<configs::SnapshotsCreatorConfig> for EncodeDist {
    fn sample<R: Rng + ?Sized>(&self, rng: &mut R) -> configs::SnapshotsCreatorConfig {
        configs::SnapshotsCreatorConfig {
            l1_batch_number: self.sample_opt(|| L1BatchNumber(rng.gen())),
            version: if rng.gen() { 0 } else { 1 },
            storage_logs_chunk_size: self.sample(rng),
            concurrent_queries_count: self.sample(rng),
            object_store: self.sample(rng),
        }
    }
}

impl Distribution<configs::ObservabilityConfig> for EncodeDist {
    fn sample<R: Rng + ?Sized>(&self, rng: &mut R) -> configs::ObservabilityConfig {
        configs::ObservabilityConfig {
            sentry_url: self.sample(rng),
            sentry_environment: self.sample(rng),
            log_format: self.sample(rng),
            opentelemetry: self.sample(rng),
            log_directives: self.sample(rng),
        }
    }
}

impl Distribution<configs::OpentelemetryConfig> for EncodeDist {
    fn sample<R: Rng + ?Sized>(&self, rng: &mut R) -> configs::OpentelemetryConfig {
        configs::OpentelemetryConfig {
            level: self.sample(rng),
            endpoint: self.sample(rng),
        }
    }
}

impl Distribution<configs::GenesisConfig> for EncodeDist {
    fn sample<R: Rng + ?Sized>(&self, rng: &mut R) -> configs::GenesisConfig {
        configs::GenesisConfig {
            protocol_version: Some(ProtocolSemanticVersion {
                minor: ProtocolVersionId::try_from(
                    rng.gen_range(0..(ProtocolVersionId::latest() as u16)),
                )
                .unwrap(),
                patch: VersionPatch(rng.gen()),
            }),
            genesis_root_hash: Some(rng.gen()),
            rollup_last_leaf_index: Some(self.sample(rng)),
            genesis_commitment: Some(rng.gen()),
            bootloader_hash: Some(rng.gen()),
            default_aa_hash: Some(rng.gen()),
            fee_account: rng.gen(),
            l1_chain_id: L1ChainId(self.sample(rng)),
            l2_chain_id: L2ChainId::default(),
            recursion_node_level_vk_hash: rng.gen(),
            recursion_leaf_level_vk_hash: rng.gen(),
            recursion_scheduler_level_vk_hash: rng.gen(),
            recursion_circuits_set_vks_hash: rng.gen(),
            dummy_verifier: rng.gen(),
            l1_batch_commit_data_generator_mode: match rng.gen_range(0..2) {
                0 => L1BatchCommitmentMode::Rollup,
                _ => L1BatchCommitmentMode::Validium,
            },
        }
    }
}

impl Distribution<configs::EcosystemContracts> for EncodeDist {
    fn sample<R: Rng + ?Sized>(&self, rng: &mut R) -> configs::EcosystemContracts {
        configs::EcosystemContracts {
            bridgehub_proxy_addr: rng.gen(),
            state_transition_proxy_addr: rng.gen(),
            transparent_proxy_admin_addr: rng.gen(),
        }
    }
}

impl Distribution<configs::consensus::WeightedValidator> for EncodeDist {
    fn sample<R: Rng + ?Sized>(&self, rng: &mut R) -> configs::consensus::WeightedValidator {
        use configs::consensus::{ValidatorPublicKey, WeightedValidator};
        WeightedValidator {
            key: ValidatorPublicKey(self.sample(rng)),
            weight: self.sample(rng),
        }
    }
}

impl Distribution<configs::consensus::WeightedAttester> for EncodeDist {
    fn sample<R: Rng + ?Sized>(&self, rng: &mut R) -> configs::consensus::WeightedAttester {
        use configs::consensus::{AttesterPublicKey, WeightedAttester};
        WeightedAttester {
            key: AttesterPublicKey(self.sample(rng)),
            weight: self.sample(rng),
        }
    }
}

impl Distribution<configs::consensus::GenesisSpec> for EncodeDist {
    fn sample<R: Rng + ?Sized>(&self, rng: &mut R) -> configs::consensus::GenesisSpec {
        use configs::consensus::{GenesisSpec, ProtocolVersion, ValidatorPublicKey};
        GenesisSpec {
            chain_id: L2ChainId::default(),
            protocol_version: ProtocolVersion(self.sample(rng)),
            validators: self.sample_collect(rng),
            attesters: self.sample_collect(rng),
            leader: ValidatorPublicKey(self.sample(rng)),
        }
    }
}

impl Distribution<configs::consensus::ConsensusConfig> for EncodeDist {
    fn sample<R: Rng + ?Sized>(&self, rng: &mut R) -> configs::consensus::ConsensusConfig {
        use configs::consensus::{ConsensusConfig, Host, NodePublicKey};
        ConsensusConfig {
            server_addr: self.sample(rng),
            public_addr: Host(self.sample(rng)),
            max_payload_size: self.sample(rng),
            max_batch_size: self.sample(rng),
            gossip_dynamic_inbound_limit: self.sample(rng),
            gossip_static_inbound: self
                .sample_range(rng)
                .map(|_| NodePublicKey(self.sample(rng)))
                .collect(),
            gossip_static_outbound: self
                .sample_range(rng)
                .map(|_| (NodePublicKey(self.sample(rng)), Host(self.sample(rng))))
                .collect(),
            genesis_spec: self.sample(rng),
            rpc: self.sample(rng),
        }
    }
}

impl Distribution<configs::consensus::RpcConfig> for EncodeDist {
    fn sample<R: Rng + ?Sized>(&self, rng: &mut R) -> configs::consensus::RpcConfig {
        configs::consensus::RpcConfig {
            get_block_rate: self.sample(rng),
        }
    }
}

impl Distribution<configs::consensus::ConsensusSecrets> for EncodeDist {
    fn sample<R: Rng + ?Sized>(&self, rng: &mut R) -> configs::consensus::ConsensusSecrets {
        use configs::consensus::{
            AttesterSecretKey, ConsensusSecrets, NodeSecretKey, ValidatorSecretKey,
        };
        ConsensusSecrets {
            validator_key: self.sample_opt(|| ValidatorSecretKey(String::into(self.sample(rng)))),
            attester_key: self.sample_opt(|| AttesterSecretKey(String::into(self.sample(rng)))),
            node_key: self.sample_opt(|| NodeSecretKey(String::into(self.sample(rng)))),
        }
    }
}

impl Distribution<configs::secrets::L1Secrets> for EncodeDist {
    fn sample<R: Rng + ?Sized>(&self, rng: &mut R) -> configs::secrets::L1Secrets {
        use configs::secrets::L1Secrets;
        L1Secrets {
            l1_rpc_url: format!("localhost:{}", rng.gen::<u16>()).parse().unwrap(),
        }
    }
}

impl Distribution<configs::secrets::DatabaseSecrets> for EncodeDist {
    fn sample<R: Rng + ?Sized>(&self, rng: &mut R) -> configs::secrets::DatabaseSecrets {
        use configs::secrets::DatabaseSecrets;
        DatabaseSecrets {
            server_url: Some(format!("localhost:{}", rng.gen::<u16>()).parse().unwrap()),
            server_replica_url: Some(format!("localhost:{}", rng.gen::<u16>()).parse().unwrap()),
            prover_url: Some(format!("localhost:{}", rng.gen::<u16>()).parse().unwrap()),
        }
    }
}

impl Distribution<configs::secrets::Secrets> for EncodeDist {
    fn sample<R: Rng + ?Sized>(&self, rng: &mut R) -> configs::secrets::Secrets {
        use configs::secrets::Secrets;
        Secrets {
            consensus: self.sample_opt(|| self.sample(rng)),
            database: self.sample_opt(|| self.sample(rng)),
            l1: self.sample_opt(|| self.sample(rng)),
        }
    }
}

impl Distribution<configs::wallets::Wallet> for EncodeDist {
    fn sample<R: Rng + ?Sized>(&self, rng: &mut R) -> configs::wallets::Wallet {
        configs::wallets::Wallet::new(K256PrivateKey::from_bytes(rng.gen()).unwrap())
    }
}

impl Distribution<configs::wallets::AddressWallet> for EncodeDist {
    fn sample<R: Rng + ?Sized>(&self, rng: &mut R) -> configs::wallets::AddressWallet {
        configs::wallets::AddressWallet::from_address(rng.gen())
    }
}

impl Distribution<configs::wallets::StateKeeper> for EncodeDist {
    fn sample<R: Rng + ?Sized>(&self, rng: &mut R) -> configs::wallets::StateKeeper {
        configs::wallets::StateKeeper {
            fee_account: self.sample(rng),
        }
    }
}

impl Distribution<configs::wallets::EthSender> for EncodeDist {
    fn sample<R: Rng + ?Sized>(&self, rng: &mut R) -> configs::wallets::EthSender {
        configs::wallets::EthSender {
            operator: self.sample(rng),
            blob_operator: self.sample_opt(|| self.sample(rng)),
        }
    }
}

impl Distribution<configs::wallets::Wallets> for EncodeDist {
    fn sample<R: Rng + ?Sized>(&self, rng: &mut R) -> configs::wallets::Wallets {
        configs::wallets::Wallets {
            state_keeper: self.sample_opt(|| self.sample(rng)),
            eth_sender: self.sample_opt(|| self.sample(rng)),
        }
    }
}

impl Distribution<configs::en_config::ENConfig> for EncodeDist {
    fn sample<R: Rng + ?Sized>(&self, rng: &mut R) -> configs::en_config::ENConfig {
        configs::en_config::ENConfig {
            l2_chain_id: L2ChainId::default(),
            l1_chain_id: L1ChainId(rng.gen()),
            main_node_url: format!("localhost:{}", rng.gen::<u16>()).parse().unwrap(),
            l1_batch_commit_data_generator_mode: match rng.gen_range(0..2) {
                0 => L1BatchCommitmentMode::Rollup,
                _ => L1BatchCommitmentMode::Validium,
            },
            main_node_rate_limit_rps: self.sample_opt(|| rng.gen()),
        }
    }
}

impl Distribution<configs::da_dispatcher::DADispatcherConfig> for EncodeDist {
    fn sample<R: Rng + ?Sized>(&self, rng: &mut R) -> configs::da_dispatcher::DADispatcherConfig {
        configs::da_dispatcher::DADispatcherConfig {
            polling_interval_ms: self.sample(rng),
            max_rows_to_dispatch: self.sample(rng),
            max_retries: self.sample(rng),
        }
    }
}

impl Distribution<configs::vm_runner::ProtectiveReadsWriterConfig> for EncodeDist {
    fn sample<R: Rng + ?Sized>(
        &self,
        rng: &mut R,
    ) -> configs::vm_runner::ProtectiveReadsWriterConfig {
        configs::vm_runner::ProtectiveReadsWriterConfig {
            db_path: self.sample(rng),
            window_size: self.sample(rng),
            first_processed_batch: L1BatchNumber(rng.gen()),
        }
    }
}

impl Distribution<configs::vm_runner::BasicWitnessInputProducerConfig> for EncodeDist {
    fn sample<R: Rng + ?Sized>(
        &self,
        rng: &mut R,
    ) -> configs::vm_runner::BasicWitnessInputProducerConfig {
        configs::vm_runner::BasicWitnessInputProducerConfig {
            db_path: self.sample(rng),
            window_size: self.sample(rng),
            first_processed_batch: L1BatchNumber(rng.gen()),
        }
    }
}

impl Distribution<configs::CommitmentGeneratorConfig> for EncodeDist {
    fn sample<R: Rng + ?Sized>(&self, rng: &mut R) -> configs::CommitmentGeneratorConfig {
        configs::CommitmentGeneratorConfig {
            max_parallelism: self.sample(rng),
        }
    }
}

impl Distribution<configs::snapshot_recovery::TreeRecoveryConfig> for EncodeDist {
    fn sample<R: Rng + ?Sized>(
        &self,
        rng: &mut R,
    ) -> configs::snapshot_recovery::TreeRecoveryConfig {
        configs::snapshot_recovery::TreeRecoveryConfig {
            chunk_size: self.sample(rng),
            parallel_persistence_buffer: self.sample_opt(|| rng.gen()),
        }
    }
}

impl Distribution<configs::snapshot_recovery::PostgresRecoveryConfig> for EncodeDist {
    fn sample<R: Rng + ?Sized>(
        &self,
        rng: &mut R,
    ) -> configs::snapshot_recovery::PostgresRecoveryConfig {
        configs::snapshot_recovery::PostgresRecoveryConfig {
            max_concurrency: self.sample_opt(|| rng.gen()),
        }
    }
}

impl Distribution<configs::snapshot_recovery::SnapshotRecoveryConfig> for EncodeDist {
    fn sample<R: Rng + ?Sized>(
        &self,
        rng: &mut R,
    ) -> configs::snapshot_recovery::SnapshotRecoveryConfig {
        use configs::snapshot_recovery::{SnapshotRecoveryConfig, TreeRecoveryConfig};
        let tree: TreeRecoveryConfig = self.sample(rng);
        SnapshotRecoveryConfig {
            enabled: self.sample(rng),
            l1_batch: self.sample_opt(|| L1BatchNumber(rng.gen())),
            drop_storage_key_preimages: (tree != TreeRecoveryConfig::default()) && self.sample(rng),
            tree,
            postgres: self.sample(rng),
            object_store: self.sample(rng),
        }
    }
}

impl Distribution<configs::pruning::PruningConfig> for EncodeDist {
    fn sample<R: Rng + ?Sized>(&self, rng: &mut R) -> configs::pruning::PruningConfig {
        configs::pruning::PruningConfig {
            enabled: self.sample(rng),
            chunk_size: self.sample(rng),
            removal_delay_sec: self.sample_opt(|| rng.gen()),
            data_retention_sec: self.sample(rng),
        }
    }
}

impl Distribution<configs::base_token_adjuster::BaseTokenAdjusterConfig> for EncodeDist {
    fn sample<R: Rng + ?Sized>(
        &self,
        rng: &mut R,
    ) -> configs::base_token_adjuster::BaseTokenAdjusterConfig {
        configs::base_token_adjuster::BaseTokenAdjusterConfig {
            price_polling_interval_ms: self.sample(rng),
            price_cache_update_interval_ms: self.sample(rng),
        }
    }
}

impl Distribution<configs::external_price_api_client::ExternalPriceApiClientConfig> for EncodeDist {
    fn sample<R: Rng + ?Sized>(
        &self,
        rng: &mut R,
    ) -> configs::external_price_api_client::ExternalPriceApiClientConfig {
        configs::external_price_api_client::ExternalPriceApiClientConfig {
            source: self.sample(rng),
            base_url: self.sample(rng),
            api_key: self.sample(rng),
            client_timeout_ms: self.sample(rng),
            forced_numerator: self.sample(rng),
            forced_denominator: self.sample(rng),
        }
    }
}

impl Distribution<configs::GeneralConfig> for EncodeDist {
    fn sample<R: Rng + ?Sized>(&self, rng: &mut R) -> configs::GeneralConfig {
        configs::GeneralConfig {
            postgres_config: self.sample(rng),
            api_config: self.sample(rng),
            contract_verifier: self.sample(rng),
            circuit_breaker_config: self.sample(rng),
            mempool_config: self.sample(rng),
            operations_manager_config: self.sample(rng),
            state_keeper_config: self.sample(rng),
            house_keeper_config: self.sample(rng),
            proof_compressor_config: self.sample(rng),
            prover_config: self.sample(rng),
            prover_gateway: self.sample(rng),
            witness_vector_generator: self.sample(rng),
            prover_group_config: self.sample(rng),
            witness_generator: self.sample(rng),
            prometheus_config: self.sample(rng),
            proof_data_handler_config: self.sample(rng),
            db_config: self.sample(rng),
            eth: self.sample(rng),
            snapshot_creator: self.sample(rng),
            observability: self.sample(rng),
            da_dispatcher_config: self.sample(rng),
            protective_reads_writer_config: self.sample(rng),
            basic_witness_input_producer_config: self.sample(rng),
            commitment_generator: self.sample(rng),
            snapshot_recovery: self.sample(rng),
            pruning: self.sample(rng),
            core_object_store: self.sample(rng),
            base_token_adjuster: self.sample(rng),
            external_price_api_client_config: self.sample(rng),
            consensus_config: self.sample(rng),
        }
    }
}<|MERGE_RESOLUTION|>--- conflicted
+++ resolved
@@ -237,26 +237,6 @@
 impl Distribution<configs::ContractsConfig> for EncodeDist {
     fn sample<R: Rng + ?Sized>(&self, rng: &mut R) -> configs::ContractsConfig {
         configs::ContractsConfig {
-<<<<<<< HEAD
-            governance_addr: g.gen(),
-            verifier_addr: g.gen(),
-            default_upgrade_addr: g.gen(),
-            diamond_proxy_addr: g.gen(),
-            validator_timelock_addr: g.gen(),
-            l1_erc20_bridge_proxy_addr: g.gen(),
-            l2_erc20_bridge_addr: g.gen(),
-            l1_shared_bridge_proxy_addr: g.gen(),
-            l2_shared_bridge_addr: g.gen(),
-            l1_weth_bridge_proxy_addr: g.gen(),
-            l2_weth_bridge_addr: g.gen(),
-            l2_testnet_paymaster_addr: g.gen(),
-            l1_multicall3_addr: g.gen(),
-            base_token_addr: g.gen(),
-            ecosystem_contracts: self.sample(g),
-            user_facing_bridgehub_proxy_addr: g.gen(),
-            user_facing_diamond_proxy_addr: g.gen(),
-            l2_native_token_vault_proxy_addr: g.gen(),
-=======
             governance_addr: rng.gen(),
             verifier_addr: rng.gen(),
             default_upgrade_addr: rng.gen(),
@@ -273,7 +253,9 @@
             base_token_addr: rng.gen(),
             chain_admin_addr: rng.gen(),
             ecosystem_contracts: self.sample(rng),
->>>>>>> 2fa2249d
+            user_facing_bridgehub_proxy_addr: rng.gen(),
+            user_facing_diamond_proxy_addr: rng.gen(),
+            l2_native_token_vault_proxy_addr: rng.gen(),
         }
     }
 }
