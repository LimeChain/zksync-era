--- conflicted
+++ resolved
@@ -1,11 +1,8 @@
 use zksync_config::{ContractsConfig, EthWatchConfig};
 use zksync_contracts::{chain_admin_contract, governance_contract};
 use zksync_eth_watch::{EthHttpQueryClient, EthWatch};
-<<<<<<< HEAD
 use zksync_mini_merkle_tree::SyncMerkleTree;
 use zksync_types::{ethabi::Contract, l1::L1Tx, Address};
-=======
->>>>>>> 2fa2249d
 
 use crate::{
     implementations::resources::{
@@ -34,6 +31,7 @@
 pub struct Input {
     pub master_pool: PoolResource<MasterPool>,
     pub eth_client: EthInterfaceResource,
+    pub priority_tree: PriorityTreeResource,
 }
 
 #[derive(Debug, IntoContext)]
@@ -61,17 +59,10 @@
         "eth_watch_layer"
     }
 
-<<<<<<< HEAD
-    async fn wire(self: Box<Self>, mut context: ServiceContext<'_>) -> Result<(), WiringError> {
-        let pool_resource = context.get_resource::<PoolResource<MasterPool>>()?;
-        let main_pool = pool_resource.get().await.unwrap();
-        let client = context.get_resource::<EthInterfaceResource>()?.0;
-        let priority_merkle_tree = context.get_resource::<PriorityTreeResource>()?.0;
-=======
     async fn wire(self, input: Self::Input) -> Result<Self::Output, WiringError> {
         let main_pool = input.master_pool.get().await.unwrap();
         let client = input.eth_client.0;
->>>>>>> 2fa2249d
+        let priority_merkle_tree = input.priority_tree.0;
 
         let eth_client = EthHttpQueryClient::new(
             client,
@@ -90,36 +81,15 @@
             &chain_admin_contract(),
             Box::new(eth_client),
             main_pool,
-<<<<<<< HEAD
-            client: eth_client,
-            governance_contract: governance_contract(),
-            diamond_proxy_address: self.contracts_config.diamond_proxy_addr,
-            poll_interval: self.eth_watch_config.poll_interval(),
-            priority_merkle_tree,
-        });
-=======
             self.eth_watch_config.poll_interval(),
+            priority_tree,
         )
         .await?;
->>>>>>> 2fa2249d
 
         Ok(Output { eth_watch })
     }
 }
 
-<<<<<<< HEAD
-#[derive(Debug)]
-struct EthWatchTask {
-    main_pool: ConnectionPool<Core>,
-    client: EthHttpQueryClient,
-    governance_contract: Contract,
-    diamond_proxy_address: Address,
-    poll_interval: Duration,
-    priority_merkle_tree: SyncMerkleTree<L1Tx>,
-}
-
-=======
->>>>>>> 2fa2249d
 #[async_trait::async_trait]
 impl Task for EthWatch {
     fn id(&self) -> TaskId {
@@ -127,20 +97,6 @@
     }
 
     async fn run(self: Box<Self>, stop_receiver: StopReceiver) -> anyhow::Result<()> {
-<<<<<<< HEAD
-        let eth_watch = EthWatch::new(
-            self.diamond_proxy_address,
-            &self.governance_contract,
-            Box::new(self.client),
-            self.main_pool,
-            self.poll_interval,
-            self.priority_merkle_tree,
-        )
-        .await?;
-
-        eth_watch.run(stop_receiver.0).await
-=======
         (*self).run(stop_receiver.0).await
->>>>>>> 2fa2249d
     }
 }