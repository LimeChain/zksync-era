--- conflicted
+++ resolved
@@ -5,13 +5,10 @@
 import * as env from './env';
 import path from 'path';
 import dotenv from 'dotenv';
-<<<<<<< HEAD
 import { ethers } from 'ethers';
-import * as utils from './utils';
+import * as utils from 'utils';
 import { getTestAccounts } from './run';
-=======
 import { unpackStringSemVer } from 'utils';
->>>>>>> 560074f0
 
 function loadConfigFile(configPath: string, stack: string[] = []) {
     if (stack.includes(configPath)) {
