name: Compare VM performance to base branch

on:
  pull_request:
    paths:
      - 'core/**'

jobs:
  vm-benchmarks:
    name: Run VM benchmarks
    runs-on: [matterlabs-ci-runner-highmem-long]

    steps:
      - name: checkout base branch
        uses: actions/checkout@a5ac7e51b41094c92402da3b24376905380afc29 # v4
        with:
          submodules: "recursive"
          fetch-depth: 0
          ref: ${{ github.base_ref }}

      # - name: fetch PR branch
      #   run: |
      #     git remote add pr_repo ${{ github.event.pull_request.head.repo.clone_url }}
      #     git fetch pr_repo ${{ github.event.pull_request.head.ref }}

      # - name: fetch merge-base SHA
      #   id: merge_base
      #   run: echo "sha=$(git merge-base HEAD FETCH_HEAD)" >> $GITHUB_OUTPUT

      # - name: checkout divergence point
      #   run: git checkout ${{ steps.merge_base.outputs.sha }} --recurse-submodules

      # - name: setup-env
      #   run: |
      #     touch .env
      #     echo ZKSYNC_HOME=$(pwd) >> $GITHUB_ENV
      #     echo $(pwd)/bin >> $GITHUB_PATH

      # - name: init
      #   run: |
      #     run_retried docker compose pull zk
      #     docker compose up -d zk

      # - name: run benchmarks on base branch
      #   shell: bash
      #   run: |
      #     ci_run zk
      #     ci_run zk compiler system-contracts
      #     ci_run cargo bench --package vm-benchmark --bench iai | tee base-iai
      #     ci_run cargo run --package vm-benchmark --release --bin instruction_counts | tee base-opcodes || touch base-opcodes
      #     ci_run yarn workspace system-contracts clean

      # - name: checkout PR
      #   run: git checkout --force FETCH_HEAD --recurse-submodules

      # - name: run benchmarks on PR
      #   shell: bash
      #   run: |
      #     ci_run zk
      #     ci_run zk compiler system-contracts
      #     ci_run cargo bench --package vm-benchmark --bench iai | tee pr-iai
      #     ci_run cargo run --package vm-benchmark --release --bin instruction_counts | tee pr-opcodes || touch pr-opcodes

      #     EOF=$(dd if=/dev/urandom bs=15 count=1 status=none | base64)
      #     echo "speedup<<$EOF" >> $GITHUB_OUTPUT
      #     ci_run cargo run --package vm-benchmark --release --bin compare_iai_results base-iai pr-iai base-opcodes pr-opcodes >> $GITHUB_OUTPUT
      #     echo "$EOF" >> $GITHUB_OUTPUT
      #   id: comparison

<<<<<<< HEAD
      # - name: Comment on PR
      #   uses: thollander/actions-comment-pull-request@v2
      #   with:
      #     message: |
      #       ${{ steps.comparison.outputs.speedup == '' && '## No performance difference detected (anymore)' || '## Detected VM performance changes' }}
      #       ${{ steps.comparison.outputs.speedup }}
      #     comment_tag: vm-performance-changes
      #     mode: recreate
      #     create_if_not_exists: ${{ steps.comparison.outputs.speedup != '' }}
=======
      - name: Comment on PR
        uses: thollander/actions-comment-pull-request@fabd468d3a1a0b97feee5f6b9e499eab0dd903f6 # v2.5.0
        with:
          message: |
            ${{ steps.comparison.outputs.speedup == '' && '## No performance difference detected (anymore)' || '## Detected VM performance changes' }}
            ${{ steps.comparison.outputs.speedup }}
          comment_tag: vm-performance-changes
          mode: recreate
          create_if_not_exists: ${{ steps.comparison.outputs.speedup != '' }}
>>>>>>> 3506731d
<|MERGE_RESOLUTION|>--- conflicted
+++ resolved
@@ -67,24 +67,12 @@
       #     echo "$EOF" >> $GITHUB_OUTPUT
       #   id: comparison
 
-<<<<<<< HEAD
       # - name: Comment on PR
-      #   uses: thollander/actions-comment-pull-request@v2
+      #   uses: thollander/actions-comment-pull-request@fabd468d3a1a0b97feee5f6b9e499eab0dd903f6 # v2.5.0
       #   with:
       #     message: |
       #       ${{ steps.comparison.outputs.speedup == '' && '## No performance difference detected (anymore)' || '## Detected VM performance changes' }}
       #       ${{ steps.comparison.outputs.speedup }}
       #     comment_tag: vm-performance-changes
       #     mode: recreate
-      #     create_if_not_exists: ${{ steps.comparison.outputs.speedup != '' }}
-=======
-      - name: Comment on PR
-        uses: thollander/actions-comment-pull-request@fabd468d3a1a0b97feee5f6b9e499eab0dd903f6 # v2.5.0
-        with:
-          message: |
-            ${{ steps.comparison.outputs.speedup == '' && '## No performance difference detected (anymore)' || '## Detected VM performance changes' }}
-            ${{ steps.comparison.outputs.speedup }}
-          comment_tag: vm-performance-changes
-          mode: recreate
-          create_if_not_exists: ${{ steps.comparison.outputs.speedup != '' }}
->>>>>>> 3506731d
+      #     create_if_not_exists: ${{ steps.comparison.outputs.speedup != '' }}